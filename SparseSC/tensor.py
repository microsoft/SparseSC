--- conflicted
+++ resolved
@@ -12,15 +12,9 @@
     except ValueError:  
         raise ValueError("X is not coercible to a matrix")
     try:
-<<<<<<< HEAD
         Y = np.asmatrix(Y)
-    except:  
-        raise ValueError("X is not coercible to a matrix")
-=======
-        Y = asmatrix(Y)
     except ValueError:  
         raise ValueError("Y is not coercible to a matrix")
->>>>>>> 22dddad2
     if X.shape[1] == 0:
         raise ValueError("X.shape[1] == 0")
     if Y.shape[1] == 0:
