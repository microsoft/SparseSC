""" Utility functions
"""
from collections import namedtuple
import numpy as np
import itertools
import warnings

def simulation_eval(effects, CI_lowers, CI_uppers, true_effect=0):
    te_mse = np.mean(np.square((effects-true_effect)))
    cov = np.mean(np.logical_and(effects>=CI_lowers, effects <=CI_uppers).astype(int))
    ci_len = np.mean(CI_uppers-CI_lowers)
    return (te_mse, cov, ci_len)

<<<<<<< HEAD
class CI_int(object):
    def __init__(self, ci_low, ci_high, level):
        self.ci_low = ci_low
        self.ci_high = ci_high
        self.level = level

    
    def get_str(self, i=None):
        if i is None:
            return("[" + str(self.level) + " ci: " + str(self.ci_low) + ", " + str(self.ci_high) + "]")
        else:
            return("[" + str(self.level) + " ci: " + str(self.ci_low[i]) + ", " + str(self.ci_high) + "]")

#EstResultCI = namedtuple('EstResults', 'effect p ci placebos')
class EstResultCI(object):
    def __init__(self, effect, p, ci=None, placebos=None):
        self.effect = effect
        self.p = p
        self.ci = ci
        self.placebos = placebos

    def __str__(self):
        def __ind_effect_str(effect, p):
            return(str(effect) + " (p-value: " + str(p) + ")")

        try:
            iter(self.effect)
        except:
            ret_str = __ind_effect_str(self.effect, self.p)
            if self.ci is not None:
                ret_str = ret_str + " " + self.ci.get_str()
            return(ret_str)
        ret_str = ""
        for i in range(len(self.effect)):
             ret_str = ret_str + __ind_effect_str(self.effect[i], self.p[i]) 
             if self.ci is not None:
                 ret_str = ret_str + " " + self.ci.get_str(i)
             ret_str = ret_str + "\n"
        return(ret_str)

PlaceboResults = namedtuple('PlaceboResults', 'effect_vec avg_joint_effect rms_joint_effect N_placebo')
=======
EstResultCI = namedtuple('EstResults', 'effect p ci placebos')
PlaceboResults = namedtuple('PlaceboResults',
                            'effect_vec avg_joint_effect rms_joint_effect N_placebo')
>>>>>>> 7fb198b5

def gen_placebo_stats_from_diffs(control_effect_vecs, effect_vecs=None, 
                                 max_n_pl = 1000000, ret_pl = False, ret_CI=False, level=0.95):
    """Generates placebo distribution to compare effects against. 
    For a single treated unit  this is just the control effects.
    If there are multiple treated units then the averaging process needs to be
    done to generate placebos also.
    Generates 2-sided p-values

    :param effect_vecs:
    :param control_effect_vecs:
    :param max_n_pl:
    :param ret_pl:
    :param ret_CI:
    :param level:
    """
    N1 = effect_vecs.shape[0]
    N0 = control_effect_vecs.shape[0]
    T1 = effect_vecs.shape[1]

    keep_pl = ret_pl or ret_CI

    #Get rest of the outcomes (already have effect_vecs)
    ##Get the RMSE joint effects 
    rms_joint_effects = np.sqrt(np.mean(np.square(effect_vecs), axis=1))
    control_rms_joint_effects = np.sqrt(np.mean(np.square(control_effect_vecs), axis=1))
    ##Get the avg joint effects
    avg_joint_effects = np.mean(effect_vecs, axis=1)
    control_avg_joint_effects = np.mean(control_effect_vecs, axis=1)

    #Compute the outcomes for treatment
    effect_vec = np.mean(effect_vecs, axis=0)
    rms_joint_effect = np.mean(rms_joint_effects)
    avg_joint_effect = np.mean(avg_joint_effects)


    def _ncr(n, r):
        #https://stackoverflow.com/questions/4941753/is-there-a-math-ncr-function-in-python
        import operator as op
        import functools
        r = min(r, n-r)
        numer = functools.reduce(op.mul, range(n, n-r, -1), 1) #from py2 xrange()
        denom = functools.reduce(op.mul, range(1, r+1), 1) #from py2 xrange()
        return numer//denom


    def _random_combination(iterable, r):
        "Random selection from itertools.combinations(iterable, r)"
        #https://stackoverflow.com/questions/22229796/choose-at-random-from-combinations
        import random
        pool = tuple(iterable)
        n = len(pool)
        indices = sorted(random.sample(range(n), r))
        return tuple(pool[i] for i in indices)

    def _repeatfunc(func, times=None, *args):
        #Repeat calls to func with specified arguments.
        #Example:  _repeatfunc(random.random)
        if times is None:
            return itertools.starmap(func, itertools.repeat(args))
        return itertools.starmap(func, itertools.repeat(args, times))

    n_pl = _ncr(N0, N1)
    if max_n_pl > 0 & n_pl > max_n_pl: #randomize
        comb_iter = itertools.combinations(range(N0), N1)
        comb_len = max_n_pl
    else:
        comb_iter = _repeatfunc(_random_combination, n_pl, range(N0), N1)
        comb_len = n_pl

    if keep_pl:
        placebo_effect_vecs = np.empty((comb_len,T1))
        placebo_avg_joint_effects = np.empty(comb_len)
        placebo_rms_joint_effects = np.empty(comb_len)
    else:
        placebo_effect_vecs = None
        placebo_avg_joint_effects = None
        placebo_rms_joint_effects = None
    vec_p = np.zeros(T1)
    rms_joint_p = 0
    avg_joint_p = 0

    for idx, comb in enumerate(comb_iter):
        placebo_effect_vec = np.mean(control_effect_vecs[comb,:], 0)
        placebo_rms_joint_effect = np.mean(control_rms_joint_effects.take(comb))
        placebo_avg_joint_effect = np.mean(control_avg_joint_effects.take(comb))
            
        #p1s += (effect_vec_sgn*placebo_effect_vec >= effect_vec_sgn*effect_vec)
        #p1s_std += (effect_vec_sgn*placebo_std_effect_vec >= effect_vec_sgn*std_effect_vec)
        vec_p += (abs(placebo_effect_vec) >= abs(effect_vec))
        rms_joint_p += (placebo_rms_joint_effect >= rms_joint_effect)
        avg_joint_p += (abs(placebo_avg_joint_effect) >= abs(avg_joint_effect))
        if keep_pl:
            placebo_effect_vecs[idx,:] = placebo_effect_vec
            placebo_avg_joint_effects[idx] = placebo_avg_joint_effect
            placebo_rms_joint_effects[idx] = placebo_rms_joint_effect

    def _pval_cal(npl_at_least_as_large, npl, incl_actual_in_set=True):
        """ADH10 incl_actual_in_set=True, CGNP13, ADH15 do not
        It depends on whether you (do|do not) you think the actual test is one of 
        the possible randomizations.
        p2s = 2*p1s #Ficher 2-sided p-vals (less common)
        """
        addition = int(incl_actual_in_set)
        return (npl_at_least_as_large + addition)/(npl + addition)

    vec_p = _pval_cal(vec_p, comb_len)
    rms_joint_p = _pval_cal(rms_joint_p, comb_len)
    avg_joint_p = _pval_cal(avg_joint_p, comb_len)
    
    if ret_CI:
        #CI - All hypothetical true effects (beta0) that would not be reject at the certain level
        # To test non-zero beta0, apply beta0 to get unexpected deviation beta_hat-beta0 and compare to permutation distribution
        # This means that we take the level-bounds of the permutation distribution then "flip it around beta_hat"
        # To make the math a bit nicer, I will reject a hypothesis if pval<=(1-level)
        assert level<1 and level>0; "Use a level in [0,1]"
        alpha = (1-level)
        p2min = 2/n_pl
        alpha_ind = max((1,round(alpha/p2min)))
        alpha = alpha_ind* p2min

        def _gen_CI(placebo_effects, alpha_ind, effect):
            npl = placebo_effects.shape[0]
            sorted_eff = np.sort(placebo_effects)
            low_avg_effect = sorted_eff[alpha_ind]
            high_avg_effect = sorted_eff[(npl+1)-alpha_ind]
            if np.sign(low_avg_effect)==np.sign(high_avg_effect):
                warnings.warn("CI doesn't containt effect. You might not have enough placebo effects.")
            return (effect - high_avg_effect, effect - low_avg_effect) 

        CI_vec = np.empty((2,T1))
        for t in range(T1):
            CI_vec[:,t] = _gen_CI(placebo_effect_vecs[:,t], alpha_ind, effect_vec[t])
        CI_vec = CI_int(CI_vec[0,:], CI_vec[1,:], level)

        CI_avg = _gen_CI(placebo_avg_joint_effects, alpha_ind, avg_joint_effect)
        CI_avg = CI_int(CI_avg[0], CI_avg[1], level)
        CI_rms = _gen_CI(placebo_rms_joint_effects, alpha_ind, rms_joint_effect)
        CI_rms = CI_int(CI_rms[0], CI_rms[1], level)

    else:
        CI_vec = None
        CI_avg = None
        CI_rms = None

        
    ret_struct = PlaceboResults(EstResultCI(effect_vec, vec_p, CI_vec, placebo_effect_vecs), 
                                EstResultCI(avg_joint_effect, avg_joint_p, CI_avg, placebo_avg_joint_effects), 
                                EstResultCI(rms_joint_effect, rms_joint_p, CI_rms, placebo_rms_joint_effects),
                                comb_len)

        
    return ret_struct<|MERGE_RESOLUTION|>--- conflicted
+++ resolved
@@ -11,7 +11,6 @@
     ci_len = np.mean(CI_uppers-CI_lowers)
     return (te_mse, cov, ci_len)
 
-<<<<<<< HEAD
 class CI_int(object):
     def __init__(self, ci_low, ci_high, level):
         self.ci_low = ci_low
@@ -53,11 +52,6 @@
         return(ret_str)
 
 PlaceboResults = namedtuple('PlaceboResults', 'effect_vec avg_joint_effect rms_joint_effect N_placebo')
-=======
-EstResultCI = namedtuple('EstResults', 'effect p ci placebos')
-PlaceboResults = namedtuple('PlaceboResults',
-                            'effect_vec avg_joint_effect rms_joint_effect N_placebo')
->>>>>>> 7fb198b5
 
 def gen_placebo_stats_from_diffs(control_effect_vecs, effect_vecs=None, 
                                  max_n_pl = 1000000, ret_pl = False, ret_CI=False, level=0.95):
